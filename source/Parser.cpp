#include <cstdint>
#include <memory>
#include <string>
#include <filesystem>
#include <unordered_map>
#include <deque>
#include <set>

#include "BumpAllocator.h"
#include "Buffer.h"
#include "BufferPool.h"
#include "StringRef.h"
#include "SourceTracker.h"
#include "Token.h"
#include "Diagnostics.h"
#include "Lexer.h"
#include "Preprocessor.h"
#include "Parser.h"

namespace {

using namespace slang;

<<<<<<< HEAD
bool isPossibleArgument(TokenKind kind) {
    // allow a comma here to handle cases like:  foo(, 3);
    switch (kind) {
        case TokenKind::Dot:
        case TokenKind::Comma:
            return true;
        default:
            return isPossibleExpression(kind);
    }
}

bool isComma(TokenKind kind) {
    return kind == TokenKind::Comma;
}

bool isSemicolon(TokenKind kind) {
    return kind == TokenKind::Semicolon;
}

bool isIdentifierOrComma(TokenKind kind) {
    return kind == TokenKind::Identifier || kind == TokenKind::Comma;
}

bool isPossibleExpressionOrComma(TokenKind kind) {
    return kind == TokenKind::Comma || isPossibleExpression(kind);
}

bool isPossibleExpressionOrTripleAnd(TokenKind kind) {
    return kind == TokenKind::TripleAnd || isPossibleExpression(kind);
}

bool isPossibleInsideElement(TokenKind kind) {
    switch (kind) {
        case TokenKind::OpenBracket:
        case TokenKind::Comma:
            return true;
        default:
            return isPossibleExpression(kind);
    }
}

bool isPossiblePattern(TokenKind kind) {
    switch (kind) {
        case TokenKind::Dot:
        case TokenKind::DotStar:
        case TokenKind::ApostropheOpenBrace:
            return true;
        default:
            return isPossibleExpression(kind);
    }
}

bool isPossibleDelayOrEventControl(TokenKind kind) {
    switch (kind) {
        case TokenKind::Hash:
        case TokenKind::At:
        case TokenKind::AtStar:
        case TokenKind::RepeatKeyword:
            return true;
    }
    return false;
}

bool isEndKeyword(TokenKind kind) {
    switch (kind) {
        case TokenKind::EndKeyword:
        case TokenKind::EndCaseKeyword:
        case TokenKind::EndCheckerKeyword:
        case TokenKind::EndClassKeyword:
        case TokenKind::EndClockingKeyword:
        case TokenKind::EndConfigKeyword:
        case TokenKind::EndFunctionKeyword:
        case TokenKind::EndGenerateKeyword:
        case TokenKind::EndGroupKeyword:
        case TokenKind::EndInterfaceKeyword:
        case TokenKind::EndModuleKeyword:
        case TokenKind::EndPackageKeyword:
        case TokenKind::EndPrimitiveKeyword:
        case TokenKind::EndProgramKeyword:
        case TokenKind::EndPropertyKeyword:
        case TokenKind::EndSpecifyKeyword:
        case TokenKind::EndSequenceKeyword:
        case TokenKind::EndTableKeyword:
        case TokenKind::EndTaskKeyword:
            return true;
    }
    return false;
}

bool isDeclarationModifier(TokenKind kind) {
    switch (kind) {
        case TokenKind::ConstKeyword:
        case TokenKind::VarKeyword:
        case TokenKind::StaticKeyword:
        case TokenKind::AutomaticKeyword:
            return true;
    }
    return false;
}

bool isEndOfParenList(TokenKind kind) {
    return kind == TokenKind::CloseParenthesis || kind == TokenKind::Semicolon;
}

bool isEndOfBracedList(TokenKind kind) {
    return kind == TokenKind::CloseBrace || kind == TokenKind::Semicolon;
}

bool isEndOfCaseItem(TokenKind kind) {
    return kind == TokenKind::Colon || kind == TokenKind::Semicolon;
}

bool isEndOfConditionalPredicate(TokenKind kind) {
    return kind == TokenKind::Question || kind == TokenKind::CloseParenthesis || kind == TokenKind::BeginKeyword || kind == TokenKind::Semicolon;
}

bool isEndOfAttribute(TokenKind kind) {
    switch (kind) {
        case TokenKind::StarCloseParenthesis:
        // these indicate a missing *) somewhere
        case TokenKind::Semicolon:
        case TokenKind::PrimitiveKeyword:
        case TokenKind::ProgramKeyword:
        case TokenKind::InterfaceKeyword:
        case TokenKind::PackageKeyword:
        case TokenKind::CheckerKeyword:
        case TokenKind::GenerateKeyword:
        case TokenKind::ModuleKeyword:
        case TokenKind::ClassKeyword:
            return true;
        default:
            return false;
    }
}

bool isNotInType(TokenKind kind) {
    switch (kind) {
        case TokenKind::Semicolon:
        case TokenKind::EndOfFile:
            return true;
        default:
            return isEndKeyword(kind);
    }
}
=======
bool isPossibleArgument(TokenKind kind);
bool isComma(TokenKind kind);
bool isSemicolon(TokenKind kind);
bool isPossibleExpressionOrComma(TokenKind kind);
bool isPossibleExpressionOrTripleAnd(TokenKind kind);
bool isPossibleInsideElement(TokenKind kind);
bool isPossiblePattern(TokenKind kind);
bool isPossibleDelayOrEventControl(TokenKind kind);
bool isEndKeyword(TokenKind kind);
bool isDeclarationModifier(TokenKind kind);
bool isEndOfParenList(TokenKind kind);
bool isEndOfBracedList(TokenKind kind);
bool isEndOfCaseItem(TokenKind kind);
bool isEndOfConditionalPredicate(TokenKind kind);
bool isNotInType(TokenKind kind);
>>>>>>> 53e3fba1

}

namespace slang {

Parser::Parser(Lexer& lexer) :
    lexer(lexer),
    alloc(lexer.getPreprocessor().getAllocator()),
    diagnostics(lexer.getPreprocessor().getDiagnostics()),
    window(lexer) {
}

StatementSyntax* Parser::parseStatement() {
    StatementLabelSyntax* label = nullptr;
    if (peek()->kind == TokenKind::Identifier && peek(1)->kind == TokenKind::Colon) {
        auto name = consume();
        label = alloc.emplace<StatementLabelSyntax>(name, consume());
    }

    auto attributes = parseAttributes();

    switch (peek()->kind) {
        case TokenKind::UniqueKeyword:
        case TokenKind::Unique0Keyword:
        case TokenKind::PriorityKeyword: {
            auto modifier = consume();
            switch (peek()->kind) {
                case TokenKind::IfKeyword:
                    return parseConditionalStatement(label, attributes, modifier);
                case TokenKind::CaseKeyword:
                case TokenKind::CaseXKeyword:
                case TokenKind::CaseZKeyword:
                    return parseCaseStatement(label, attributes, modifier, consume());
                default:
                    // TODO: handle error case
                    break;
            }
            break;
        }
        case TokenKind::CaseKeyword:
        case TokenKind::CaseXKeyword:
        case TokenKind::CaseZKeyword:
            return parseCaseStatement(label, attributes, nullptr, consume());
        case TokenKind::IfKeyword:
            return parseConditionalStatement(label, attributes, nullptr);
        case TokenKind::ForeverKeyword: {
            auto forever = consume();
            return alloc.emplace<ForeverStatementSyntax>(label, attributes, forever, parseStatement());
        }
        case TokenKind::RepeatKeyword:
        case TokenKind::WhileKeyword:
            return parseLoopStatement(label, attributes);
        case TokenKind::DoKeyword:
            return parseDoWhileStatement(label, attributes);
        case TokenKind::ReturnKeyword:
            return parseReturnStatement(label, attributes);
        case TokenKind::BreakKeyword:
        case TokenKind::ContinueKeyword:
            return parseJumpStatement(label, attributes);
        case TokenKind::Hash:
        case TokenKind::DoubleHash:
        case TokenKind::At:
        case TokenKind::AtStar: {
            auto timingControl = parseTimingControl(/* allowRepeat */ false);
            return alloc.emplace<TimingControlStatementSyntax>(label, attributes, timingControl, parseStatement());
        }
        case TokenKind::AssignKeyword:
            return parseProceduralAssignStatement(label, attributes, SyntaxKind::ProceduralAssignStatement);
        case TokenKind::ForceKeyword:
            return parseProceduralAssignStatement(label, attributes, SyntaxKind::ProceduralForceStatement);
        case TokenKind::DeassignKeyword:
            return parseProceduralDeassignStatement(label, attributes, SyntaxKind::ProceduralDeassignStatement);
        case TokenKind::ReleaseKeyword:
            return parseProceduralDeassignStatement(label, attributes, SyntaxKind::ProceduralReleaseStatement);
        case TokenKind::DisableKeyword:
            return parseDisableStatement(label, attributes);
        case TokenKind::BeginKeyword:
            return parseSequentialBlock(label, attributes);
        case TokenKind::Semicolon:
            // TODO: no label allowed on semicolon
            return alloc.emplace<EmptyStatementSyntax>(label, attributes, consume());
    }

    return nullptr;
}

ConditionalStatementSyntax* Parser::parseConditionalStatement(StatementLabelSyntax* label, ArrayRef<AttributeInstanceSyntax*> attributes, Token* uniqueOrPriority) {
    auto ifKeyword = expect(TokenKind::IfKeyword);
    auto openParen = expect(TokenKind::OpenParenthesis);

    Token* closeParen;
    auto predicate = parseConditionalPredicate(parseExpression(), TokenKind::CloseParenthesis, closeParen);
    auto statement = parseStatement();

    ElseClauseSyntax* elseClause = nullptr;
    if (peek(TokenKind::ElseKeyword)) {
        auto elseKeyword = consume();
        elseClause = alloc.emplace<ElseClauseSyntax>(elseKeyword, parseStatement());
    }

    return alloc.emplace<ConditionalStatementSyntax>(
        label,
        attributes,
        uniqueOrPriority,
        ifKeyword,
        openParen,
        predicate,
        closeParen,
        statement,
        elseClause
    );
}

CaseStatementSyntax* Parser::parseCaseStatement(StatementLabelSyntax* label, ArrayRef<AttributeInstanceSyntax*> attributes, Token* uniqueOrPriority, Token* caseKeyword) {
    auto openParen = expect(TokenKind::OpenParenthesis);
    auto caseExpr = parseExpression();
    auto closeParen = expect(TokenKind::CloseParenthesis);

    Token* matchesOrInside = nullptr;
    auto itemBuffer = nodePool.getAs<CaseItemSyntax*>();

    switch (peek()->kind) {
        case TokenKind::MatchesKeyword:
            // pattern matching case statement
            matchesOrInside = consume();
            while (true) {
                auto kind = peek()->kind;
                if (kind == TokenKind::DefaultKeyword)
                    itemBuffer.append(parseDefaultCaseItem());
                else if (isPossiblePattern(kind)) {
                    auto pattern = parsePattern();
                    Token* tripleAnd = nullptr;
                    ExpressionSyntax* patternExpr = nullptr;

                    if (peek(TokenKind::TripleAnd)) {
                        tripleAnd = consume();
                        patternExpr = parseExpression();
                    }

                    auto colon = expect(TokenKind::Colon);
                    itemBuffer.append(alloc.emplace<PatternCaseItemSyntax>(pattern, tripleAnd, patternExpr, colon, parseStatement()));
                }
                else {
                    // no idea what this is; break out and clean up
                    break;
                }
            }
            break;

        case TokenKind::InsideKeyword:
            // range checking case statement
            matchesOrInside = consume();
            while (true) {
                auto kind = peek()->kind;
                if (kind == TokenKind::DefaultKeyword)
                    itemBuffer.append(parseDefaultCaseItem());
                else if (isPossibleInsideElement(kind)) {
                    Token* colon;
                    auto buffer = tosPool.get();

                    parseSeparatedList<isPossibleInsideElement, isEndOfCaseItem>(
                        buffer,
                        TokenKind::Colon,
                        TokenKind::Comma,
                        colon,
                        &Parser::parseInsideElement
                    );

                    itemBuffer.append(alloc.emplace<StandardCaseItemSyntax>(buffer.copy(alloc), colon, parseStatement()));
                }
                else {
                    // no idea what this is; break out and clean up
                    break;
                }
            }
            break;

        default:
            // normal case statement
            while (true) {
                auto kind = peek()->kind;
                if (kind == TokenKind::DefaultKeyword)
                    itemBuffer.append(parseDefaultCaseItem());
                else if (isPossibleExpression(kind)) {
                    Token* colon;
                    auto buffer = tosPool.get();

                    parseSeparatedList<isPossibleInsideElement, isEndOfCaseItem>(
                        buffer,
                        TokenKind::Colon,
                        TokenKind::Comma,
                        colon,
                        &Parser::parseExpression
                    );

                    itemBuffer.append(alloc.emplace<StandardCaseItemSyntax>(buffer.copy(alloc), colon, parseStatement()));
                }
                else {
                    // no idea what this is; break out and clean up
                    break;
                }
            }
            break;
    }

    auto endcase = expect(TokenKind::EndCaseKeyword);
    return alloc.emplace<CaseStatementSyntax>(
        label,
        attributes,
        uniqueOrPriority,
        caseKeyword,
        openParen,
        caseExpr,
        closeParen,
        matchesOrInside,
        itemBuffer.copy(alloc),
        endcase
    );
}

DefaultCaseItemSyntax* Parser::parseDefaultCaseItem() {
    auto defaultKeyword = consume();

    Token* colon = nullptr;
    if (peek(TokenKind::Colon))
        colon = consume();

    return alloc.emplace<DefaultCaseItemSyntax>(defaultKeyword, colon, parseStatement());
}

LoopStatementSyntax* Parser::parseLoopStatement(StatementLabelSyntax* label, ArrayRef<AttributeInstanceSyntax*> attributes) {
    auto keyword = consume();
    auto openParen = expect(TokenKind::OpenParenthesis);
    auto expr = parseExpression();
    auto closeParen = expect(TokenKind::CloseParenthesis);
    auto statement = parseStatement();
    return alloc.emplace<LoopStatementSyntax>(label, attributes, keyword, openParen, expr, closeParen, statement);
}

DoWhileStatementSyntax* Parser::parseDoWhileStatement(StatementLabelSyntax* label, ArrayRef<AttributeInstanceSyntax*> attributes) {
    auto doKeyword = consume();
    auto statement = parseStatement();
    auto whileKeyword = expect(TokenKind::WhileKeyword);
    auto openParen = expect(TokenKind::OpenParenthesis);
    auto expr = parseExpression();
    auto closeParen = expect(TokenKind::CloseParenthesis);
    auto semi = expect(TokenKind::Semicolon);
    return alloc.emplace<DoWhileStatementSyntax>(label, attributes, doKeyword, statement, whileKeyword, openParen, expr, closeParen, semi);
}

ReturnStatementSyntax* Parser::parseReturnStatement(StatementLabelSyntax* label, ArrayRef<AttributeInstanceSyntax*> attributes) {
    auto keyword = consume();

    ExpressionSyntax* expr = nullptr;
    if (!peek(TokenKind::Semicolon))
        expr = parseExpression();

    auto semi = expect(TokenKind::Semicolon);
    return alloc.emplace<ReturnStatementSyntax>(label, attributes, keyword, expr, semi);
}

JumpStatementSyntax* Parser::parseJumpStatement(StatementLabelSyntax* label, ArrayRef<AttributeInstanceSyntax*> attributes) {
    auto keyword = consume();
    auto semi = expect(TokenKind::Semicolon);
    return alloc.emplace<JumpStatementSyntax>(label, attributes, keyword, semi);
}

AssignmentStatementSyntax* Parser::parseAssignmentStatement(StatementLabelSyntax* label, ArrayRef<AttributeInstanceSyntax*> attributes) {
    ExpressionSyntax* lvalue = parsePrimaryExpression();

    // non-blocking assignments
    auto kind = peek()->kind;
    if (kind == TokenKind::LessThanEquals) {
        auto op = consume();
        auto timingControl = parseTimingControl(/* allowRepeat */ true);
        auto expr = parseExpression();
        return alloc.emplace<AssignmentStatementSyntax>(
            SyntaxKind::NonblockingAssignmentStatement,
            label,
            attributes,
            lvalue,
            op,
            timingControl,
            expr,
            expect(TokenKind::Semicolon)
        );
    }

    // special case blocking assignments
    if (kind == TokenKind::Equals) {
        auto op = consume();
        kind = peek()->kind;
        if (isPossibleDelayOrEventControl(kind)) {
            auto timingControl = parseTimingControl(/* allowRepeat */ true);
            auto expr = parseExpression();
            return alloc.emplace<AssignmentStatementSyntax>(
                SyntaxKind::BlockingAssignmentStatement,
                label,
                attributes,
                lvalue,
                op,
                timingControl,
                expr,
                expect(TokenKind::Semicolon)
            );
        }

        auto expr = parseAssignmentExpression();
        return alloc.emplace<AssignmentStatementSyntax>(
            SyntaxKind::BlockingAssignmentStatement,
            label,
            attributes,
            lvalue,
            op,
            nullptr,
            expr,
            expect(TokenKind::Semicolon)
        );
    }

    // TODO: handle error case where operator is missing
    auto op = consume();
    return alloc.emplace<AssignmentStatementSyntax>(
        getAssignmentStatement(kind),
        label,
        attributes,
        lvalue,
        op,
        nullptr,
        parseExpression(),
        expect(TokenKind::Semicolon)
    );
}

ProceduralAssignStatementSyntax* Parser::parseProceduralAssignStatement(StatementLabelSyntax* label, ArrayRef<AttributeInstanceSyntax*> attributes, SyntaxKind kind) {
    auto keyword = consume();
    auto lvalue = parsePrimaryExpression();
    auto equals = expect(TokenKind::Equals);
    auto expr = parseExpression();
    auto semi = expect(TokenKind::Semicolon);
    return alloc.emplace<ProceduralAssignStatementSyntax>(kind, label, attributes, keyword, lvalue, equals, expr, semi);
}

ProceduralDeassignStatementSyntax* Parser::parseProceduralDeassignStatement(StatementLabelSyntax* label, ArrayRef<AttributeInstanceSyntax*> attributes, SyntaxKind kind) {
    auto keyword = consume();
    auto variable = parsePrimaryExpression();
    auto semi = expect(TokenKind::Semicolon);
    return alloc.emplace<ProceduralDeassignStatementSyntax>(kind, label, attributes, keyword, variable, semi);
}

StatementSyntax* Parser::parseDisableStatement(StatementLabelSyntax* label, ArrayRef<AttributeInstanceSyntax*> attributes) {
    auto disable = consume();
    if (peek(TokenKind::ForkKeyword)) {
        auto fork = consume();
        return alloc.emplace<DisableForkStatementSyntax>(label, attributes, disable, fork, expect(TokenKind::Semicolon));
    }

    auto name = parseName();
    return alloc.emplace<DisableStatementSyntax>(label, attributes, disable, name, expect(TokenKind::Semicolon));
}

NamedBlockClauseSyntax* Parser::parseNamedBlockClause() {
    if (peek(TokenKind::Colon)) {
        auto colon = consume();
        return alloc.emplace<NamedBlockClauseSyntax>(colon, expect(TokenKind::Identifier));
    }
    return nullptr;
}

SequentialBlockStatementSyntax* Parser::parseSequentialBlock(StatementLabelSyntax* label, ArrayRef<AttributeInstanceSyntax*> attributes) {
    auto begin = consume();
    auto name = parseNamedBlockClause();

    auto buffer = nodePool.getAs<StatementSyntax*>();
    auto kind = peek()->kind;
    while (!isEndKeyword(kind) && kind != TokenKind::EndOfFile) {
        if (isPossibleBlockDeclaration())
            buffer.append(parseBlockDeclaration());
        else if (isPossibleStatement(kind))
            buffer.append(parseStatement());
        else {
            // TODO: skipped tokens
        }
        kind = peek()->kind;
    }

    auto end = expect(TokenKind::EndKeyword);
    auto endName = parseNamedBlockClause();
    return alloc.emplace<SequentialBlockStatementSyntax>(label, attributes, begin, name, buffer.copy(alloc), end, endName);
}

ExpressionSyntax* Parser::parseExpression() {
    return parseSubExpression(0);
}

ExpressionSyntax* Parser::parseMinTypMaxExpression() {
    ExpressionSyntax* first = parseSubExpression(0);
    if (!peek(TokenKind::Colon))
        return first;

    auto colon1 = consume();
    auto typ = parseSubExpression(0);
    auto colon2 = expect(TokenKind::Colon);
    auto max = parseSubExpression(0);

    return alloc.emplace<MinTypMaxExpressionSyntax>(first, colon1, typ, colon2, max);
}

ExpressionSyntax* Parser::parseSubExpression(int precedence) {
    ExpressionSyntax* leftOperand = nullptr;
    int newPrecedence = 0;

    auto current = peek();
    if (current->kind == TokenKind::TaggedKeyword) {
        // TODO: check for trailing expression
        auto tagged = consume();
        auto member = expect(TokenKind::Identifier);
        return alloc.emplace<TaggedUnionExpressionSyntax>(tagged, member, nullptr);
    }

    SyntaxKind opKind = getUnaryPrefixExpression(current->kind);
    if (opKind != SyntaxKind::Unknown) {
        auto opToken = consume();
        auto attributes = parseAttributes();

        newPrecedence = getPrecedence(opKind);
        ExpressionSyntax* operand = parseSubExpression(newPrecedence);
        leftOperand = alloc.emplace<PrefixUnaryExpressionSyntax>(opKind, opToken, attributes, operand);
    }
    else {
        // not a unary operator, so must be a primary expression
        leftOperand = parsePrimaryExpression();
    }

    while (true) {
        // either a binary operator, or we're done
        current = peek();
        opKind = getBinaryExpression(current->kind);
        if (opKind == SyntaxKind::Unknown)
            break;

        // see if we should take this operator or if it's part of our parent due to precedence
        newPrecedence = getPrecedence(opKind);
        if (newPrecedence < precedence)
            break;

        // if we have a precedence tie, check associativity
        if (newPrecedence == precedence && !isRightAssociative(opKind))
            break;

        // take the operator
        if (opKind == SyntaxKind::InsideExpression)
            leftOperand = parseInsideExpression(leftOperand);
        else {
            auto opToken = consume();
            auto attributes = parseAttributes();
            auto rightOperand = parseSubExpression(newPrecedence);
            leftOperand = alloc.emplace<BinaryExpressionSyntax>(opKind, leftOperand, opToken, attributes, rightOperand);
        }
    }

    // if we see the matches keyword or &&& we're in a pattern conditional predicate
    // if we see a question mark, we were in a simple conditional predicate
    auto logicalOrPrecedence = getPrecedence(SyntaxKind::LogicalOrExpression);
    if (current->kind == TokenKind::MatchesKeyword || current->kind == TokenKind::TripleAnd ||
        (current->kind == TokenKind::Question && precedence < logicalOrPrecedence)) {

        Token* question;
        auto predicate = parseConditionalPredicate(leftOperand, TokenKind::Question, question);
        auto attributes = parseAttributes();
        auto left = parseSubExpression(logicalOrPrecedence - 1);
        auto colon = expect(TokenKind::Colon);
        auto right = parseSubExpression(logicalOrPrecedence - 1);
        leftOperand = alloc.emplace<ConditionalExpressionSyntax>(predicate, question, attributes, left, colon, right);
    }
    
    return leftOperand;
}

ExpressionSyntax* Parser::parsePrimaryExpression() {
    ExpressionSyntax* expr;
    TokenKind kind = peek()->kind;
    switch (kind) {
        case TokenKind::StringLiteral:
        case TokenKind::IntegerLiteral:
        case TokenKind::RealLiteral:
        case TokenKind::TimeLiteral:
        case TokenKind::NullKeyword:
        case TokenKind::Dollar: {
            auto literal = consume();
            expr = alloc.emplace<LiteralExpressionSyntax>(getLiteralExpression(literal->kind), literal);
            break;
        }
        case TokenKind::SystemIdentifier: {
            auto identifier = consume();
            expr = alloc.emplace<KeywordNameSyntax>(SyntaxKind::SystemName, identifier);
            break;
        }
        case TokenKind::OpenParenthesis: {
            auto openParen = consume();
            expr = parseMinTypMaxExpression();

            auto closeParen = expect(TokenKind::CloseParenthesis);
            expr = alloc.emplace<ParenthesizedExpressionSyntax>(openParen, expr, closeParen);
            break;
        }
        case TokenKind::OpenBrace: {
            // several different things this could be:
            // 1. empty queue expression { }
            // 2. streaming concatenation {>> {expr}}
            // 3. multiple concatenation {expr {concat}}
            // 4. concatenation {expr, expr}
            auto openBrace = consume();
            switch (peek()->kind) {
                case TokenKind::CloseBrace:
                    expr = alloc.emplace<EmptyQueueExpressionSyntax>(openBrace, consume());
                    break;
                case TokenKind::LeftShift:
                case TokenKind::RightShift:
                    expr = parseStreamConcatenation(openBrace);
                    break;
                default: {
                    auto first = parseExpression();
                    if (!peek(TokenKind::OpenBrace))
                        expr = parseConcatenation(openBrace, first);
                    else {
                        auto openBraceInner = consume();
                        auto concat = parseConcatenation(openBraceInner, nullptr);
                        auto closeBrace = expect(TokenKind::CloseBrace);
                        expr = alloc.emplace<MultipleConcatenationExpressionSyntax>(openBrace, first, concat, closeBrace);
                    }
                    break;
                }
            }
            break;
        }
        default:
            // either a name or implicit class handle, or an error
            // parseName() will insert a missing identifier token for the error case
            expr = parseName();
            break;
    }

    return parsePostfixExpression(expr);
}

ExpressionSyntax* Parser::parseInsideExpression(ExpressionSyntax* expr) {
    auto inside = expect(TokenKind::InsideKeyword);

    Token* openBrace;
    Token* closeBrace;
    ArrayRef<TokenOrSyntax> list = nullptr;

    parseSeparatedList<isPossibleInsideElement, isEndOfBracedList>(
        TokenKind::OpenBrace,
        TokenKind::CloseBrace,
        TokenKind::Comma,
        openBrace,
        list,
        closeBrace,
        &Parser::parseInsideElement
    );
    return alloc.emplace<InsideExpressionSyntax>(expr, inside, openBrace, list, closeBrace);
}

ExpressionSyntax* Parser::parseInsideElement() {
    if (!peek(TokenKind::OpenBracket))
        return parseExpression();
    return parseElementSelect();
}

ConcatenationExpressionSyntax* Parser::parseConcatenation(Token* openBrace, ExpressionSyntax* first) {
    auto buffer = tosPool.get();
    if (first) {
        buffer.append(first);
        buffer.append(expect(TokenKind::Comma));
    }

    Token* closeBrace;
    parseSeparatedList<isPossibleExpressionOrComma, isEndOfBracedList>(
        buffer,
        TokenKind::CloseBrace,
        TokenKind::Comma,
        closeBrace,
        &Parser::parseExpression
    );

    return alloc.emplace<ConcatenationExpressionSyntax>(openBrace, buffer.copy(alloc), closeBrace);
}

StreamingConcatenationExpressionSyntax* Parser::parseStreamConcatenation(Token* openBrace) {
    auto op = consume();
    ExpressionSyntax* sliceSize = nullptr;
    if (!peek(TokenKind::OpenBrace))
        sliceSize = parseExpression();

    Token* openBraceInner;
    Token* closeBraceInner;
    ArrayRef<TokenOrSyntax> list = nullptr;

    parseSeparatedList<isPossibleExpressionOrComma, isEndOfBracedList>(
        TokenKind::OpenBrace,
        TokenKind::CloseBrace,
        TokenKind::Comma,
        openBraceInner,
        list,
        closeBraceInner,
        &Parser::parseStreamExpression
    );

    auto closeBrace = expect(TokenKind::CloseBrace);
    return alloc.emplace<StreamingConcatenationExpressionSyntax>(
        openBrace,
        op,
        sliceSize,
        openBraceInner,
        list,
        closeBraceInner,
        closeBrace
    );
}

StreamExpressionSyntax* Parser::parseStreamExpression() {
    auto expr = parseExpression();

    StreamExpressionWithRange* withRange = nullptr;
    if (peek(TokenKind::WithKeyword)) {
        auto with = consume();
        withRange = alloc.emplace<StreamExpressionWithRange>(with, parseElementSelect());
    }

    return alloc.emplace<StreamExpressionSyntax>(expr, withRange);
}

ElementSelectSyntax* Parser::parseElementSelect() {
    auto openBracket = expect(TokenKind::OpenBracket);
    auto expr = parseExpression();

    SelectorSyntax* selector;
    switch (peek()->kind) {
        case TokenKind::Colon: {
            auto range = consume();
            selector = alloc.emplace<RangeSelectSyntax>(SyntaxKind::SimpleRangeSelect, expr, range, parseExpression());
            break;
        }
        case TokenKind::PlusColon: {
            auto range = consume();
            selector = alloc.emplace<RangeSelectSyntax>(SyntaxKind::AscendingRangeSelect, expr, range, parseExpression());
            break;
        }
        case TokenKind::MinusColon: {
            auto range = consume();
            selector = alloc.emplace<RangeSelectSyntax>(SyntaxKind::DescendingRangeSelect, expr, range, parseExpression());
            break;
        }
        default:
            selector = alloc.emplace<BitSelectSyntax>(expr);
            break;
    }

    auto closeBracket = expect(TokenKind::CloseBracket);
    return alloc.emplace<ElementSelectSyntax>(openBracket, selector, closeBracket);
}

ExpressionSyntax* Parser::parsePostfixExpression(ExpressionSyntax* expr) {
    while (true) {
        switch (peek()->kind) {
            case TokenKind::OpenBracket:
                expr = alloc.emplace<ElementSelectExpressionSyntax>(expr, parseElementSelect());
                break;
            case TokenKind::Dot: {
                auto dot = consume();
                auto name = expect(TokenKind::Identifier);
                expr = alloc.emplace<MemberAccessExpressionSyntax>(expr, dot, name);
                break;
            }
            case TokenKind::OpenParenthesis:
                expr = alloc.emplace<InvocationExpressionSyntax>(expr, parseArgumentList());
                break;
            // can't have any other postfix expressions after inc/dec
            // TODO: parse attributes
            case TokenKind::DoublePlus:
                return alloc.emplace<PostfixUnaryExpressionSyntax>(SyntaxKind::PostincrementExpression, expr, ArrayRef<AttributeInstanceSyntax*>(nullptr), consume());
            case TokenKind::DoubleMinus:
                return alloc.emplace<PostfixUnaryExpressionSyntax>(SyntaxKind::PostdecrementExpression, expr, ArrayRef<AttributeInstanceSyntax*>(nullptr), consume());
            default:
                return expr;
        }
    }
}

NameSyntax* Parser::parseName() {
    NameSyntax* name = parseNamePart();

    auto kind = peek()->kind;
    while (kind == TokenKind::Dot || kind == TokenKind::DoubleColon) {
        // TODO: error if switching from dots back to colons
        auto separator = consume();
        name = alloc.emplace<ScopedNameSyntax>(name, separator, parseNamePart());
        kind = peek()->kind;
    }

    return name;
}

NameSyntax* Parser::parseNamePart() {
    switch (peek()->kind) {
        case TokenKind::UnitSystemName: return alloc.emplace<KeywordNameSyntax>(SyntaxKind::UnitScope, consume());
        case TokenKind::RootSystemName: return alloc.emplace<KeywordNameSyntax>(SyntaxKind::RootScope, consume());
        case TokenKind::LocalKeyword: return alloc.emplace<KeywordNameSyntax>(SyntaxKind::LocalScope, consume());
        case TokenKind::ThisKeyword: return alloc.emplace<KeywordNameSyntax>(SyntaxKind::ThisHandle, consume());
        case TokenKind::SuperKeyword: return alloc.emplace<KeywordNameSyntax>(SyntaxKind::SuperHandle, consume());
        default: {
            auto identifier = expect(TokenKind::Identifier);
            switch (peek()->kind) {
                case TokenKind::Hash: {
                    auto parameterValues = parseParameterValueAssignment();
                    return alloc.emplace<ClassNameSyntax>(identifier, parameterValues);
                }
                case TokenKind::OpenBracket: {
                    auto buffer = nodePool.getAs<ElementSelectSyntax*>();
                    do {
                        buffer.append(parseElementSelect());
                    } while (peek(TokenKind::OpenBracket));

                    return alloc.emplace<IdentifierSelectNameSyntax>(identifier, buffer.copy(alloc));
                }
                default: return alloc.emplace<IdentifierNameSyntax>(identifier);
            }
        }
    }
}

ParameterValueAssignmentSyntax* Parser::parseParameterValueAssignment() {
    if (!peek(TokenKind::Hash))
        return nullptr;

    auto hash = consume();
    return alloc.emplace<ParameterValueAssignmentSyntax>(hash, parseArgumentList());
}

ArgumentListSyntax* Parser::parseArgumentList() {
    Token* openParen;
    Token* closeParen;
    ArrayRef<TokenOrSyntax> list = nullptr;

    parseSeparatedList<isPossibleArgument, isEndOfParenList>(
        TokenKind::OpenParenthesis,
        TokenKind::CloseParenthesis,
        TokenKind::Comma,
        openParen,
        list,
        closeParen,
        &Parser::parseArgument
    );

    return alloc.emplace<ArgumentListSyntax>(openParen, list, closeParen);
}

ArgumentSyntax* Parser::parseArgument() {
    // check for named arguments
    if (peek(TokenKind::Dot)) {
        auto dot = consume();
        auto name = expect(TokenKind::Identifier);
        auto innerOpenParen = expect(TokenKind::OpenParenthesis);

        ExpressionSyntax* expr = nullptr;
        if (!peek(TokenKind::CloseParenthesis))
            expr = parseExpression();

        return alloc.emplace<NamedArgumentSyntax>(dot, name, innerOpenParen, expr, expect(TokenKind::CloseParenthesis));
    }

    return alloc.emplace<OrderedArgumentSyntax>(parseExpression());
}

PatternSyntax* Parser::parsePattern() {
    switch (peek()->kind) {
        case TokenKind::DotStar:
            return alloc.emplace<WildcardPatternSyntax>(consume());
        case TokenKind::Dot: {
            auto dot = consume();
            return alloc.emplace<VariablePatternSyntax>(dot, expect(TokenKind::Identifier));
        }
        case TokenKind::TaggedKeyword: {
            auto tagged = consume();
            auto name = expect(TokenKind::Identifier);
            // TODO: optional trailing pattern
            return alloc.emplace<TaggedPatternSyntax>(tagged, name, nullptr);
        }
        case TokenKind::ApostropheOpenBrace:
            // TODO: assignment pattern
            break;
    }
    // otherwise, it's either an expression or an error (parseExpression will handle that for us)
    return alloc.emplace<ExpressionPatternSyntax>(parseExpression());
}

ConditionalPredicateSyntax* Parser::parseConditionalPredicate(ExpressionSyntax* first, TokenKind endKind, Token*& end) {
    auto buffer = tosPool.get();
    if (peek(TokenKind::MatchesKeyword)) {
        auto matches = consume();
        auto matchesClause = alloc.emplace<MatchesClauseSyntax>(matches, parsePattern());
        buffer.append(alloc.emplace<ConditionalPatternSyntax>(first, matchesClause));
    }
    else {
        buffer.append(alloc.emplace<ConditionalPatternSyntax>(first, nullptr));
        if (peek(TokenKind::TripleAnd))
            buffer.append(consume());
    }

    parseSeparatedList<isPossibleExpressionOrTripleAnd, isEndOfConditionalPredicate>(
        buffer,
        endKind,
        TokenKind::TripleAnd,
        end,
        &Parser::parseConditionalPattern
    );

    return alloc.emplace<ConditionalPredicateSyntax>(buffer.copy(alloc));
}

ConditionalPatternSyntax* Parser::parseConditionalPattern() {
    auto expr = parseExpression();
    
    MatchesClauseSyntax* matchesClause = nullptr;
    if (peek(TokenKind::MatchesKeyword)) {
        auto matches = consume();
        matchesClause = alloc.emplace<MatchesClauseSyntax>(matches, parsePattern());
    }

    return alloc.emplace<ConditionalPatternSyntax>(expr, matchesClause);
}

EventExpressionSyntax* Parser::parseEventExpression() {
    EventExpressionSyntax* left;
    switch (peek()->kind) {
        case TokenKind::OpenParenthesis: {
            auto openParen = consume();
            auto expr = parseEventExpression();
            auto closeParen = expect(TokenKind::CloseParenthesis);
            left = alloc.emplace<ParenthesizedEventExpressionSyntax>(openParen, expr, closeParen);
            break;
        }
        case TokenKind::PosEdgeKeyword:
        case TokenKind::NegEdgeKeyword:
        case TokenKind::EdgeKeyword: {
            auto edge = consume();
            auto expr = parseExpression();

            IffClauseSyntax* iffClause = nullptr;
            if (peek(TokenKind::IffKeyword)) {
                auto iff = consume();
                iffClause = alloc.emplace<IffClauseSyntax>(iff, parseExpression());
            }
            left = alloc.emplace<SignalEventExpressionSyntax>(edge, expr, iffClause);
            break;
        }
        // TODO: sequence instances and undecorated signal expressions
        default:
            left = nullptr;
            break;
    }

    auto kind = peek()->kind;
    if (kind == TokenKind::Comma || kind == TokenKind::OrKeyword) {
        auto op = consume();
        left = alloc.emplace<BinaryEventExpressionSyntax>(left, op, parseEventExpression());
    }
    return left;
}

ExpressionSyntax* Parser::parseAssignmentExpression() {
    if (!peek(TokenKind::NewKeyword))
        return parseExpression();

    auto newKeyword = consume();
    auto kind = peek()->kind;

    if (kind == TokenKind::OpenBracket) {
        // new array
        auto openBracket = consume();
        auto sizeExpr = parseExpression();
        auto closeBracket = expect(TokenKind::CloseBracket);

        ParenthesizedExpressionSyntax* initializer = nullptr;
        if (peek(TokenKind::OpenParenthesis)) {
            auto openParen = consume();
            auto initializerExpr = parseExpression();
            initializer = alloc.emplace<ParenthesizedExpressionSyntax>(openParen, initializerExpr, expect(TokenKind::CloseParenthesis));
        }
        return alloc.emplace<NewArrayExpressionSyntax>(newKeyword, openBracket, sizeExpr, closeBracket, initializer);
    }

    // new class
    ArgumentListSyntax* arguments = nullptr;
    if (kind == TokenKind::OpenParenthesis)
        arguments = parseArgumentList();

    // TODO: handle class scoped new
    return alloc.emplace<NewClassExpressionSyntax>(nullptr, newKeyword, arguments);
}

TimingControlSyntax* Parser::parseTimingControl(bool allowRepeat) {
    switch (peek()->kind) {
        case TokenKind::Hash: {
            auto hash = consume();
            ExpressionSyntax* delayValue;
            switch (peek()->kind) {
                case TokenKind::IntegerLiteral:
                case TokenKind::RealLiteral:
                case TokenKind::TimeLiteral:
                case TokenKind::OneStep: {
                    auto literal = consume();
                    delayValue = alloc.emplace<LiteralExpressionSyntax>(getLiteralExpression(literal->kind), literal);
                    break;
                }
                case TokenKind::OpenParenthesis: {
                    auto openParen = consume();
                    auto expr = parseMinTypMaxExpression();
                    auto closeParen = expect(TokenKind::CloseParenthesis);
                    delayValue = alloc.emplace<ParenthesizedExpressionSyntax>(openParen, expr, closeParen);
                    break;
                }
                default:
                    delayValue = parseName();
                    break;
            }
            return alloc.emplace<DelayControlSyntax>(hash, delayValue);
        }
        case TokenKind::DoubleHash: {
            auto doubleHash = consume();
            ExpressionSyntax* delayValue;
            switch (peek()->kind) {
                case TokenKind::IntegerLiteral:
                    delayValue = alloc.emplace<LiteralExpressionSyntax>(SyntaxKind::IntegerLiteralExpression, consume());
                    break;
                case TokenKind::OpenParenthesis: {
                    auto openParen = consume();
                    auto expr = parseExpression();
                    auto closeParen = expect(TokenKind::CloseParenthesis);
                    delayValue = alloc.emplace<ParenthesizedExpressionSyntax>(openParen, expr, closeParen);
                    break;
                }
                default:
                    delayValue = alloc.emplace<IdentifierNameSyntax>(expect(TokenKind::Identifier));
                    break;
            }
            return alloc.emplace<CycleDelaySyntax>(doubleHash, delayValue);
        }
        case TokenKind::At: {
            auto at = consume();
            if (peek(TokenKind::OpenParenthesis)) {
                auto openParen = consume();
                auto eventExpr = parseEventExpression();
                auto closeParen = expect(TokenKind::CloseParenthesis);
                return alloc.emplace<EventControlWithExpressionSyntax>(at, alloc.emplace<ParenthesizedEventExpressionSyntax>(openParen, eventExpr, closeParen));
            }
            else if (peek(TokenKind::OpenParenthesisStarCloseParenthesis))
                return alloc.emplace<ParenImplicitEventControlSyntax>(at, consume());
            else
                return alloc.emplace<EventControlSyntax>(at, parseName());
        }
        case TokenKind::AtStar:
            return alloc.emplace<ImplicitEventControlSyntax>(consume());
        case TokenKind::RepeatKeyword: {
            if (!allowRepeat)
                return nullptr;
            auto repeat = consume();
            auto openParen = expect(TokenKind::OpenParenthesis);
            auto expr = parseExpression();
            auto closeParen = expect(TokenKind::CloseParenthesis);
            return alloc.emplace<RepeatedEventControlSyntax>(repeat, openParen, expr, closeParen, parseTimingControl(/* allowRepeat */ false));
        }
        default:
            return nullptr;
    }
}

Token* Parser::parseSigning() {
    switch (peek()->kind) {
        case TokenKind::SignedKeyword:
        case TokenKind::UnsignedKeyword:
            return consume();
        default:
            return nullptr;
    }
}

VariableDimensionSyntax* Parser::parseDimension() {
    if (!peek(TokenKind::OpenBracket))
        return nullptr;

    auto openBracket = consume();

    DimensionSpecifierSyntax* specifier = nullptr;
    switch (peek()->kind) {
        case TokenKind::CloseBracket:
            // empty specifier
            break;
        case TokenKind::Star:
            specifier = alloc.emplace<WildcardDimensionSpecifierSyntax>(consume());
            break;
        case TokenKind::Dollar: {
            auto dollar = consume();

            ColonExpressionClauseSyntax* colonExpressionClause = nullptr;
            if (peek(TokenKind::Colon)) {
                auto colon = consume();
                colonExpressionClause = alloc.emplace<ColonExpressionClauseSyntax>(colon, parseExpression());
            }
            specifier = alloc.emplace<QueueDimensionSpecifierSyntax>(dollar, colonExpressionClause);
            break;
        }
        default:
            // TODO: scan type or expression
            break;
    }

    auto closeBracket = expect(TokenKind::CloseBracket);
    return alloc.emplace<VariableDimensionSyntax>(openBracket, specifier, closeBracket);
}

ArrayRef<VariableDimensionSyntax*> Parser::parseDimensionList() {
    auto buffer = nodePool.getAs<VariableDimensionSyntax*>();
    while (true) {
        auto dim = parseDimension();
        if (!dim)
            break;
        buffer.append(dim);
    }
    return buffer.copy(alloc);
}

DataTypeSyntax* Parser::parseDataType(bool allowImplicit) {
    auto kind = peek()->kind;
    auto type = getIntegerType(kind);
    if (type != SyntaxKind::Unknown) {
        auto keyword = consume();
        auto signing = parseSigning();
        return alloc.emplace<IntegerTypeSyntax>(type, keyword, signing, parseDimensionList());
    }

    type = getKeywordType(kind);
    if (type != SyntaxKind::Unknown)
        return alloc.emplace<KeywordTypeSyntax>(type, consume());

    if (kind == TokenKind::VirtualKeyword) {
        auto virtualKeyword = consume();
        auto interfaceKeyword = consumeIf(TokenKind::InterfaceKeyword);
        auto name = expect(TokenKind::Identifier);
        auto parameters = parseParameterValueAssignment();

        DotMemberClauseSyntax* modport = nullptr;
        if (peek(TokenKind::Dot)) {
            auto dot = consume();
            modport = alloc.emplace<DotMemberClauseSyntax>(dot, expect(TokenKind::Identifier));
        }
        return alloc.emplace<VirtualInterfaceTypeSyntax>(virtualKeyword, interfaceKeyword, name, parameters, modport);
    }

    // TODO: other data types, implicit, void, etc
    return nullptr;
}

StatementSyntax* Parser::parseBlockDeclaration() {
    auto attributes = parseAttributes();

    // TODO: other kinds of declarations besides data
    bool hasVar = false;
    auto modifiers = tokenPool.get();
    auto kind = peek()->kind;
    while (isDeclarationModifier(kind)) {
        // TODO: error on bad combination / ordering
        modifiers.append(consume());
        if (kind == TokenKind::VarKeyword)
            hasVar = true;
        kind = peek()->kind;
    }

    auto dataType = parseDataType(/* allowImplicit */ hasVar);
    auto declarators = tosPool.get();

    declarators.append(parseVariableDeclarator(/* isFirst */ true));

    Trivia skippedTokens;
    while (true) {
        kind = peek()->kind;
        if (kind == TokenKind::Semicolon)
            break;
        else if (kind == TokenKind::Comma) {
            declarators.append(prependTrivia(consume(), &skippedTokens));
            declarators.append(parseVariableDeclarator(/* isFirst */ false));
        }
        else if (skipBadTokens<isComma, isSemicolon>(&skippedTokens) == SkipAction::Abort)
            break;
    }

    auto semi = prependTrivia(expect(TokenKind::Semicolon), &skippedTokens);
    return alloc.emplace<DataDeclarationSyntax>(nullptr, attributes, modifiers.copy(alloc), dataType, declarators.copy(alloc), semi);
}

VariableDeclaratorSyntax* Parser::parseVariableDeclarator(bool isFirst) {
    auto name = expect(TokenKind::Identifier);

    // Give a better error message for cases like:
    // X x = 1, Y y = 2;
    // The second identifier would be treated as a variable name, which is confusing
    if (!isFirst && peek(TokenKind::Identifier)) {
        // TODO: error msg
    }

    auto dimensions = parseDimensionList();

    EqualsValueClauseSyntax* initializer = nullptr;
    if (peek(TokenKind::Equals)) {
        auto equals = consume();
        initializer = alloc.emplace<EqualsValueClauseSyntax>(equals, parseAssignmentExpression());
    }

    return alloc.emplace<VariableDeclaratorSyntax>(name, dimensions, initializer);
}

ArrayRef<AttributeInstanceSyntax*> Parser::parseAttributes() {
    auto buffer = nodePool.getAs<AttributeInstanceSyntax*>();
    while (peek(TokenKind::OpenParenthesisStar)) {
        Token* openParen;
        Token* closeParen;
        ArrayRef<TokenOrSyntax> list = nullptr;

        parseSeparatedList<isIdentifierOrComma, isEndOfAttribute>(
            TokenKind::OpenParenthesisStar,
            TokenKind::StarCloseParenthesis,
            TokenKind::Comma,
            openParen,
            list,
            closeParen,
            &Parser::parseAttributeSpec
        );

        buffer.append(alloc.emplace<AttributeInstanceSyntax>(openParen, list, closeParen));
    }
    return buffer.copy(alloc);
}

AttributeSpecSyntax* Parser::parseAttributeSpec() {
    auto name = expect(TokenKind::Identifier);

    EqualsValueClauseSyntax* initializer = nullptr;
    if (peek(TokenKind::Equals)) {
        auto equals = consume();
        initializer = alloc.emplace<EqualsValueClauseSyntax>(equals, parseExpression());
    }

    return alloc.emplace<AttributeSpecSyntax>(name, initializer);
}

bool Parser::isPossibleBlockDeclaration() {
    int index = 0;
    while (peek(index)->kind == TokenKind::OpenParenthesisStar) {
        // scan over attributes
        while (true) {
            auto kind = peek(++index)->kind;
            if (kind == TokenKind::EndOfFile)
                return false;
            if (kind == TokenKind::OpenParenthesisStar || kind == TokenKind::StarCloseParenthesis)
                break;
        }
    }

    // decide whether a statement is a declaration or the start of an expression
    auto kind = peek(index++)->kind;
    switch (kind) {
        // some tokens unambiguously start a declaration
        case TokenKind::VarKeyword:
        case TokenKind::AutomaticKeyword:
        case TokenKind::StaticKeyword:
        case TokenKind::CHandleKeyword:
        case TokenKind::VirtualKeyword:
        case TokenKind::EventKeyword:
        case TokenKind::StructKeyword:
        case TokenKind::UnionKeyword:
        case TokenKind::EnumKeyword:
        case TokenKind::TypedefKeyword:
        case TokenKind::ImportKeyword:
        case TokenKind::NetTypeKeyword:
        case TokenKind::LocalParamKeyword:
        case TokenKind::ParameterKeyword:
        case TokenKind::BindKeyword:
        case TokenKind::LetKeyword:
            return true;

        // some cases might be a cast expression
        case TokenKind::StringKeyword:
        case TokenKind::ConstKeyword:
        case TokenKind::BitKeyword:
        case TokenKind::LogicKeyword:
        case TokenKind::RegKeyword:
        case TokenKind::ByteKeyword:
        case TokenKind::ShortIntKeyword:
        case TokenKind::IntKeyword:
        case TokenKind::LongIntKeyword:
        case TokenKind::IntegerKeyword:
        case TokenKind::TimeKeyword:
        case TokenKind::ShortRealKeyword:
        case TokenKind::RealKeyword:
        case TokenKind::RealTimeKeyword: {
            auto next = peek(index)->kind;
            return next != TokenKind::Apostrophe && next != TokenKind::ApostropheOpenBrace;
        }
    }

    // scan through tokens until we find one that disambiguates
    if (kind != TokenKind::Identifier && kind != TokenKind::UnitSystemName)
        return false;

    do {
        if (peek(++index)->kind == TokenKind::Hash) {
            // scan parameter value assignment
            if (peek(++index)->kind != TokenKind::OpenParenthesis)
                return false;
            index++;
            if (!scanTypePart(index, TokenKind::OpenParenthesis, TokenKind::CloseParenthesis))
                return false;
        }
    } while (peek(index)->kind == TokenKind::DoubleColon);

    // might be a list of dimensions here
    while (peek(index)->kind == TokenKind::OpenBracket) {
        index++;
        if (!scanTypePart(index, TokenKind::OpenBracket, TokenKind::CloseBracket))
            return false;
    }

    // next token is the decider; declarations must have an identifier here
    return peek(index)->kind == TokenKind::Identifier;
}

bool Parser::scanTypePart(int& index, TokenKind start, TokenKind end) {
    int nesting = 1;
    while (true) {
        auto kind = peek(index)->kind;
        if (isNotInType(kind))
            return false;

        index++;
        if (kind == start)
            nesting++;
        else if (kind == end) {
            nesting--;
            if (nesting <= 0)
                return true;
        }
    }
}

// this is a generalized method for parsing a comma separated list of things
// with bookend tokens in a way that robustly handles bad tokens
template<bool(*IsExpected)(TokenKind), bool(*IsEnd)(TokenKind), typename TParserFunc>
void Parser::parseSeparatedList(
    TokenKind openKind,
    TokenKind closeKind,
    TokenKind separatorKind,
    Token*& openToken,
    ArrayRef<TokenOrSyntax>& list,
    Token*& closeToken,
    TParserFunc&& parseItem
) {
    openToken = expect(openKind);

    auto buffer = tosPool.get();
    parseSeparatedList<IsExpected, IsEnd, TParserFunc>(buffer, closeKind, separatorKind, closeToken, std::forward<TParserFunc>(parseItem));
    list = buffer.copy(alloc);
}

template<bool(*IsExpected)(TokenKind), bool(*IsEnd)(TokenKind), typename TParserFunc>
void Parser::parseSeparatedList(
    Buffer<TokenOrSyntax>& buffer,
    TokenKind closeKind,
    TokenKind separatorKind,
    Token*& closeToken,
    TParserFunc&& parseItem
) {
    Trivia skippedTokens;
    auto current = peek();
    if (!IsEnd(current->kind)) {
        while (true) {
            if (IsExpected(current->kind)) {
                buffer.append(prependTrivia((this->*parseItem)(), &skippedTokens));
                while (true) {
                    current = peek();
                    if (IsEnd(current->kind))
                        break;

                    if (IsExpected(current->kind)) {
                        buffer.append(prependTrivia(expect(separatorKind), &skippedTokens));
                        buffer.append((this->*parseItem)());
                        continue;
                    }

                    if (skipBadTokens<IsExpected, IsEnd>(&skippedTokens) == SkipAction::Abort)
                        break;
                }
                // found the end
                break;
            }
            else if (skipBadTokens<IsExpected, IsEnd>(&skippedTokens) == SkipAction::Abort)
                break;
            else
                current = peek();
        }
    }
    closeToken = prependTrivia(expect(closeKind), &skippedTokens);
}

template<bool(*IsExpected)(TokenKind), bool(*IsAbort)(TokenKind)>
Parser::SkipAction Parser::skipBadTokens(Trivia* skippedTokens) {
    auto tokens = tokenPool.get();
    auto result = SkipAction::Continue;
    auto current = peek();
    while (!IsExpected(current->kind)) {
        if (current->kind == TokenKind::EndOfFile || IsAbort(current->kind)) {
            result = SkipAction::Abort;
            break;
        }
        tokens.append(consume());
        current = peek();
    }

    if (tokens.empty())
        *skippedTokens = Trivia();
    else
        *skippedTokens = Trivia(TriviaKind::SkippedTokens, tokens.copy(alloc));

    return result;
}

SyntaxNode* Parser::prependTrivia(SyntaxNode* node, Trivia* trivia) {
    if (trivia->kind != TriviaKind::Unknown && node)
        prependTrivia(node->getFirstToken(), trivia);
    return node;
}

Token* Parser::prependTrivia(Token* token, Trivia* trivia) {
    if (trivia->kind != TriviaKind::Unknown && token) {
        auto buffer = triviaPool.get();
        buffer.append(*trivia);
        buffer.appendRange(token->trivia);
        token->trivia = buffer.copy(alloc);

        *trivia = Trivia();
    }
    return token;
}

void Parser::addError(DiagCode code) {
    diagnostics.add(SyntaxError(code, 0, 0));
}

}

// a bunch of local helpers to check various token kinds
namespace {

using namespace slang;

bool isPossibleArgument(TokenKind kind) {
    // allow a comma here to handle cases like:  foo(, 3);
    switch (kind) {
        case TokenKind::Dot:
        case TokenKind::Comma:
            return true;
        default:
            return isPossibleExpression(kind);
    }
}

bool isComma(TokenKind kind) {
    return kind == TokenKind::Comma;
}

bool isSemicolon(TokenKind kind) {
    return kind == TokenKind::Semicolon;
}

bool isPossibleExpressionOrComma(TokenKind kind) {
    return kind == TokenKind::Comma || isPossibleExpression(kind);
}

bool isPossibleExpressionOrTripleAnd(TokenKind kind) {
    return kind == TokenKind::TripleAnd || isPossibleExpression(kind);
}

bool isPossibleInsideElement(TokenKind kind) {
    switch (kind) {
        case TokenKind::OpenBracket:
        case TokenKind::Comma:
            return true;
        default:
            return isPossibleExpression(kind);
    }
}

bool isPossiblePattern(TokenKind kind) {
    switch (kind) {
        case TokenKind::Dot:
        case TokenKind::DotStar:
        case TokenKind::ApostropheOpenBrace:
            return true;
        default:
            return isPossibleExpression(kind);
    }
}

bool isPossibleDelayOrEventControl(TokenKind kind) {
    switch (kind) {
        case TokenKind::Hash:
        case TokenKind::At:
        case TokenKind::AtStar:
        case TokenKind::RepeatKeyword:
            return true;
    }
    return false;
}

bool isEndKeyword(TokenKind kind) {
    switch (kind) {
        case TokenKind::EndKeyword:
        case TokenKind::EndCaseKeyword:
        case TokenKind::EndCheckerKeyword:
        case TokenKind::EndClassKeyword:
        case TokenKind::EndClockingKeyword:
        case TokenKind::EndConfigKeyword:
        case TokenKind::EndFunctionKeyword:
        case TokenKind::EndGenerateKeyword:
        case TokenKind::EndGroupKeyword:
        case TokenKind::EndInterfaceKeyword:
        case TokenKind::EndModuleKeyword:
        case TokenKind::EndPackageKeyword:
        case TokenKind::EndPrimitiveKeyword:
        case TokenKind::EndProgramKeyword:
        case TokenKind::EndPropertyKeyword:
        case TokenKind::EndSpecifyKeyword:
        case TokenKind::EndSequenceKeyword:
        case TokenKind::EndTableKeyword:
        case TokenKind::EndTaskKeyword:
            return true;
    }
    return false;
}

bool isDeclarationModifier(TokenKind kind) {
    switch (kind) {
        case TokenKind::ConstKeyword:
        case TokenKind::VarKeyword:
        case TokenKind::StaticKeyword:
        case TokenKind::AutomaticKeyword:
            return true;
    }
    return false;
}

bool isEndOfParenList(TokenKind kind) {
    return kind == TokenKind::CloseParenthesis || kind == TokenKind::Semicolon;
}

bool isEndOfBracedList(TokenKind kind) {
    return kind == TokenKind::CloseBrace || kind == TokenKind::Semicolon;
}

bool isEndOfCaseItem(TokenKind kind) {
    return kind == TokenKind::Colon || kind == TokenKind::Semicolon;
}

bool isEndOfConditionalPredicate(TokenKind kind) {
    return kind == TokenKind::Question || kind == TokenKind::CloseParenthesis || kind == TokenKind::BeginKeyword || kind == TokenKind::Semicolon;
}

bool isNotInType(TokenKind kind) {
    switch (kind) {
        case TokenKind::Semicolon:
        case TokenKind::EndOfFile:
            return true;
        default:
            return isEndKeyword(kind);
    }
}

}<|MERGE_RESOLUTION|>--- conflicted
+++ resolved
@@ -21,123 +21,24 @@
 
 using namespace slang;
 
-<<<<<<< HEAD
-bool isPossibleArgument(TokenKind kind) {
-    // allow a comma here to handle cases like:  foo(, 3);
-    switch (kind) {
-        case TokenKind::Dot:
-        case TokenKind::Comma:
-            return true;
-        default:
-            return isPossibleExpression(kind);
-    }
-}
-
-bool isComma(TokenKind kind) {
-    return kind == TokenKind::Comma;
-}
-
-bool isSemicolon(TokenKind kind) {
-    return kind == TokenKind::Semicolon;
-}
-
+bool isPossibleArgument(TokenKind kind);
+bool isComma(TokenKind kind);
+bool isSemicolon(TokenKind kind);
 bool isIdentifierOrComma(TokenKind kind) {
     return kind == TokenKind::Identifier || kind == TokenKind::Comma;
 }
 
-bool isPossibleExpressionOrComma(TokenKind kind) {
-    return kind == TokenKind::Comma || isPossibleExpression(kind);
-}
-
-bool isPossibleExpressionOrTripleAnd(TokenKind kind) {
-    return kind == TokenKind::TripleAnd || isPossibleExpression(kind);
-}
-
-bool isPossibleInsideElement(TokenKind kind) {
-    switch (kind) {
-        case TokenKind::OpenBracket:
-        case TokenKind::Comma:
-            return true;
-        default:
-            return isPossibleExpression(kind);
-    }
-}
-
-bool isPossiblePattern(TokenKind kind) {
-    switch (kind) {
-        case TokenKind::Dot:
-        case TokenKind::DotStar:
-        case TokenKind::ApostropheOpenBrace:
-            return true;
-        default:
-            return isPossibleExpression(kind);
-    }
-}
-
-bool isPossibleDelayOrEventControl(TokenKind kind) {
-    switch (kind) {
-        case TokenKind::Hash:
-        case TokenKind::At:
-        case TokenKind::AtStar:
-        case TokenKind::RepeatKeyword:
-            return true;
-    }
-    return false;
-}
-
-bool isEndKeyword(TokenKind kind) {
-    switch (kind) {
-        case TokenKind::EndKeyword:
-        case TokenKind::EndCaseKeyword:
-        case TokenKind::EndCheckerKeyword:
-        case TokenKind::EndClassKeyword:
-        case TokenKind::EndClockingKeyword:
-        case TokenKind::EndConfigKeyword:
-        case TokenKind::EndFunctionKeyword:
-        case TokenKind::EndGenerateKeyword:
-        case TokenKind::EndGroupKeyword:
-        case TokenKind::EndInterfaceKeyword:
-        case TokenKind::EndModuleKeyword:
-        case TokenKind::EndPackageKeyword:
-        case TokenKind::EndPrimitiveKeyword:
-        case TokenKind::EndProgramKeyword:
-        case TokenKind::EndPropertyKeyword:
-        case TokenKind::EndSpecifyKeyword:
-        case TokenKind::EndSequenceKeyword:
-        case TokenKind::EndTableKeyword:
-        case TokenKind::EndTaskKeyword:
-            return true;
-    }
-    return false;
-}
-
-bool isDeclarationModifier(TokenKind kind) {
-    switch (kind) {
-        case TokenKind::ConstKeyword:
-        case TokenKind::VarKeyword:
-        case TokenKind::StaticKeyword:
-        case TokenKind::AutomaticKeyword:
-            return true;
-    }
-    return false;
-}
-
-bool isEndOfParenList(TokenKind kind) {
-    return kind == TokenKind::CloseParenthesis || kind == TokenKind::Semicolon;
-}
-
-bool isEndOfBracedList(TokenKind kind) {
-    return kind == TokenKind::CloseBrace || kind == TokenKind::Semicolon;
-}
-
-bool isEndOfCaseItem(TokenKind kind) {
-    return kind == TokenKind::Colon || kind == TokenKind::Semicolon;
-}
-
-bool isEndOfConditionalPredicate(TokenKind kind) {
-    return kind == TokenKind::Question || kind == TokenKind::CloseParenthesis || kind == TokenKind::BeginKeyword || kind == TokenKind::Semicolon;
-}
-
+bool isPossibleExpressionOrComma(TokenKind kind);
+bool isPossibleExpressionOrTripleAnd(TokenKind kind);
+bool isPossibleInsideElement(TokenKind kind);
+bool isPossiblePattern(TokenKind kind);
+bool isPossibleDelayOrEventControl(TokenKind kind);
+bool isEndKeyword(TokenKind kind);
+bool isDeclarationModifier(TokenKind kind);
+bool isEndOfParenList(TokenKind kind);
+bool isEndOfBracedList(TokenKind kind);
+bool isEndOfCaseItem(TokenKind kind);
+bool isEndOfConditionalPredicate(TokenKind kind);
 bool isEndOfAttribute(TokenKind kind) {
     switch (kind) {
         case TokenKind::StarCloseParenthesis:
@@ -157,32 +58,7 @@
     }
 }
 
-bool isNotInType(TokenKind kind) {
-    switch (kind) {
-        case TokenKind::Semicolon:
-        case TokenKind::EndOfFile:
-            return true;
-        default:
-            return isEndKeyword(kind);
-    }
-}
-=======
-bool isPossibleArgument(TokenKind kind);
-bool isComma(TokenKind kind);
-bool isSemicolon(TokenKind kind);
-bool isPossibleExpressionOrComma(TokenKind kind);
-bool isPossibleExpressionOrTripleAnd(TokenKind kind);
-bool isPossibleInsideElement(TokenKind kind);
-bool isPossiblePattern(TokenKind kind);
-bool isPossibleDelayOrEventControl(TokenKind kind);
-bool isEndKeyword(TokenKind kind);
-bool isDeclarationModifier(TokenKind kind);
-bool isEndOfParenList(TokenKind kind);
-bool isEndOfBracedList(TokenKind kind);
-bool isEndOfCaseItem(TokenKind kind);
-bool isEndOfConditionalPredicate(TokenKind kind);
 bool isNotInType(TokenKind kind);
->>>>>>> 53e3fba1
 
 }
 
